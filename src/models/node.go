package models

import (
	"errors"
	"fmt"
)

// Node manages some tables defined in models/table.go
type Node struct {
	// the name of the Node, and it should be unique across the cluster
	Identifier string
	// tableName -> table
	TableMap map[string]*Table
	Constrain map[string][]uint8
}

// NewNode creates a new node with the given name and an empty set of tables
func NewNode(id string) *Node {
	return &Node{TableMap: make(map[string]*Table), Identifier: id}
}

// SayHello is an example about how to create a method that can be accessed by RPC (remote procedure call, methods that
// can be called through network from another node). RPC methods should have exactly two arguments, the first one is the
// actual argument (or an argument list), while the second one is a reference to the result.
func (n *Node) SayHello(args interface{}, reply *string) {
	// NOTICE: use reply (the second parameter) to pass the return value instead of "return" statements.
	*reply = fmt.Sprintf("Hello %s, I am Node %s", args, n.Identifier)
}

// CreateTable creates a Table on this node with the provided schema. It returns nil if the table is created
// successfully, or an error if another table with the same name already exists.
func (n *Node) CreateTable(schema *TableSchema) error {
	// check if the table already exists
	if _, ok := n.TableMap[schema.TableName]; ok {
		return errors.New("table already exists")
	}
	// create a table and store it in the map
	t := NewTable(
		schema,
		NewMemoryListRowStore(),
	)
	n.TableMap[schema.TableName] = t
	n.Constrain = make(map[string][]uint8)
	return nil
}

func (n *Node) CallCreateTable(schema *TableSchema, reply *string) {
	err := n.CreateTable(schema)
	if err == nil {
		*reply = "create table sucessfully"
	} else {
		*reply = "table already exists"
	}
}

<<<<<<< HEAD
=======
func (n *Node) ReadConstrain(tableName string, ruleback *[]uint8) {
	if _, ok := n.Constrain[tableName]; ok {
		fmt.Println("read constrain of " + tableName + " successfully")
		*ruleback =  n.Constrain[tableName]
	} else {
		fmt.Println("table " + tableName + " does not exsit")
	}
}

func (n *Node) UpdateConstrain(tableinfo []interface{}, reply *string) {
	// fmt.Println(tableinfo)
	tableName := tableinfo[0].(string)
	tablerules := tableinfo[1].([]uint8)
	fmt.Println("tablerules = ", string(tablerules))
	if _, ok := n.TableMap[tableName]; ok {
		*reply = "update constrain of table " + tableName + " successfully"
		fmt.Printf("n.Constrain[tableName] : %v\n", n.Constrain[tableName])
		fmt.Printf("tablerules : %v\n", string(tablerules))
		n.Constrain[tableName] = tablerules
	} else {
		*reply = "table " + tableName + " does not exsit"
	}
}

func (n *Node) CallInsert(params []interface{}, reply *string) {
	tableName := params[0].(string)
	row := params[1].(Row)

	err := n.Insert(tableName, &row)
	if err == nil {
		*reply = "Insert into table sucessfully"
	} else {
		*reply = "Error when inserting"
	}
}

>>>>>>> 9acb2828
// Insert inserts a row into the specified table, and returns nil if succeeds or an error if the table does not exist.
func (n *Node) Insert(tableName string, row *Row) error {
	if t, ok := n.TableMap[tableName]; ok {
		t.Insert(row)
		return nil
	} else {
		return errors.New("no such table")
	}
}

// Remove removes a row from the specified table, and returns nil if succeeds or an error if the table does not exist.
// It does not concern whether the provided row exists in the table.
func (n *Node) Remove(tableName string, row *Row) error {
	if t, ok := n.TableMap[tableName]; ok {
		t.Remove(row)
		return nil
	} else {
		return errors.New("no such table")
	}
}

// IterateTable returns an iterator of the table through which the caller can retrieve all rows in the table in the
// order they are inserted. It returns (iterator, nil) if the Table can be found, or (nil, err) if the Table does not
// exist.
func (n *Node) IterateTable(tableName string) (RowIterator, error) {
	if t, ok := n.TableMap[tableName]; ok {
		return t.RowIterator(), nil
	} else {
		return nil, errors.New("no such table")
	}
}

// IterateTable returns the count of rows in a table. It returns (cnt, nil) if the Table can be found, or (-1, err)
// if the Table does not exist.
func (n *Node) count(tableName string) (int, error) {
	if t, ok := n.TableMap[tableName]; ok {
		return t.Count(), nil
	} else {
		return -1, errors.New("no such table")
	}
}

// ScanTable returns all rows in a table by the specified name or nothing if it does not exist.
// This method is recommended only to be used for TEST PURPOSE, and try not to use this method in your implementation,
// but you can use it in your own test cases.
// The reason why we deprecate this method is that in practice, every table is so large that you cannot transfer a whole
// table through network all at once, so sending a whole table in one RPC is very impractical. One recommended way is to
// fetch a batch of Rows a time.
func (n *Node) ScanTable(tableName string, dataset *Dataset) {
	if t, ok := n.TableMap[tableName]; ok {
		resultSet := Dataset{}

		tableRows := make([]Row, t.Count())
		i := 0
		iterator := t.RowIterator()
		for iterator.HasNext() {
			tableRows[i] = *iterator.Next()
			i = i + 1
		}

		resultSet.Rows = tableRows
		resultSet.Schema = *t.schema
		*dataset = resultSet
	}
}
<|MERGE_RESOLUTION|>--- conflicted
+++ resolved
@@ -1,159 +1,120 @@
-package models
-
-import (
-	"errors"
-	"fmt"
-)
-
-// Node manages some tables defined in models/table.go
-type Node struct {
-	// the name of the Node, and it should be unique across the cluster
-	Identifier string
-	// tableName -> table
-	TableMap map[string]*Table
-	Constrain map[string][]uint8
-}
-
-// NewNode creates a new node with the given name and an empty set of tables
-func NewNode(id string) *Node {
-	return &Node{TableMap: make(map[string]*Table), Identifier: id}
-}
-
-// SayHello is an example about how to create a method that can be accessed by RPC (remote procedure call, methods that
-// can be called through network from another node). RPC methods should have exactly two arguments, the first one is the
-// actual argument (or an argument list), while the second one is a reference to the result.
-func (n *Node) SayHello(args interface{}, reply *string) {
-	// NOTICE: use reply (the second parameter) to pass the return value instead of "return" statements.
-	*reply = fmt.Sprintf("Hello %s, I am Node %s", args, n.Identifier)
-}
-
-// CreateTable creates a Table on this node with the provided schema. It returns nil if the table is created
-// successfully, or an error if another table with the same name already exists.
-func (n *Node) CreateTable(schema *TableSchema) error {
-	// check if the table already exists
-	if _, ok := n.TableMap[schema.TableName]; ok {
-		return errors.New("table already exists")
-	}
-	// create a table and store it in the map
-	t := NewTable(
-		schema,
-		NewMemoryListRowStore(),
-	)
-	n.TableMap[schema.TableName] = t
-	n.Constrain = make(map[string][]uint8)
-	return nil
-}
-
-func (n *Node) CallCreateTable(schema *TableSchema, reply *string) {
-	err := n.CreateTable(schema)
-	if err == nil {
-		*reply = "create table sucessfully"
-	} else {
-		*reply = "table already exists"
-	}
-}
-
-<<<<<<< HEAD
-=======
-func (n *Node) ReadConstrain(tableName string, ruleback *[]uint8) {
-	if _, ok := n.Constrain[tableName]; ok {
-		fmt.Println("read constrain of " + tableName + " successfully")
-		*ruleback =  n.Constrain[tableName]
-	} else {
-		fmt.Println("table " + tableName + " does not exsit")
-	}
-}
-
-func (n *Node) UpdateConstrain(tableinfo []interface{}, reply *string) {
-	// fmt.Println(tableinfo)
-	tableName := tableinfo[0].(string)
-	tablerules := tableinfo[1].([]uint8)
-	fmt.Println("tablerules = ", string(tablerules))
-	if _, ok := n.TableMap[tableName]; ok {
-		*reply = "update constrain of table " + tableName + " successfully"
-		fmt.Printf("n.Constrain[tableName] : %v\n", n.Constrain[tableName])
-		fmt.Printf("tablerules : %v\n", string(tablerules))
-		n.Constrain[tableName] = tablerules
-	} else {
-		*reply = "table " + tableName + " does not exsit"
-	}
-}
-
-func (n *Node) CallInsert(params []interface{}, reply *string) {
-	tableName := params[0].(string)
-	row := params[1].(Row)
-
-	err := n.Insert(tableName, &row)
-	if err == nil {
-		*reply = "Insert into table sucessfully"
-	} else {
-		*reply = "Error when inserting"
-	}
-}
-
->>>>>>> 9acb2828
-// Insert inserts a row into the specified table, and returns nil if succeeds or an error if the table does not exist.
-func (n *Node) Insert(tableName string, row *Row) error {
-	if t, ok := n.TableMap[tableName]; ok {
-		t.Insert(row)
-		return nil
-	} else {
-		return errors.New("no such table")
-	}
-}
-
-// Remove removes a row from the specified table, and returns nil if succeeds or an error if the table does not exist.
-// It does not concern whether the provided row exists in the table.
-func (n *Node) Remove(tableName string, row *Row) error {
-	if t, ok := n.TableMap[tableName]; ok {
-		t.Remove(row)
-		return nil
-	} else {
-		return errors.New("no such table")
-	}
-}
-
-// IterateTable returns an iterator of the table through which the caller can retrieve all rows in the table in the
-// order they are inserted. It returns (iterator, nil) if the Table can be found, or (nil, err) if the Table does not
-// exist.
-func (n *Node) IterateTable(tableName string) (RowIterator, error) {
-	if t, ok := n.TableMap[tableName]; ok {
-		return t.RowIterator(), nil
-	} else {
-		return nil, errors.New("no such table")
-	}
-}
-
-// IterateTable returns the count of rows in a table. It returns (cnt, nil) if the Table can be found, or (-1, err)
-// if the Table does not exist.
-func (n *Node) count(tableName string) (int, error) {
-	if t, ok := n.TableMap[tableName]; ok {
-		return t.Count(), nil
-	} else {
-		return -1, errors.New("no such table")
-	}
-}
-
-// ScanTable returns all rows in a table by the specified name or nothing if it does not exist.
-// This method is recommended only to be used for TEST PURPOSE, and try not to use this method in your implementation,
-// but you can use it in your own test cases.
-// The reason why we deprecate this method is that in practice, every table is so large that you cannot transfer a whole
-// table through network all at once, so sending a whole table in one RPC is very impractical. One recommended way is to
-// fetch a batch of Rows a time.
-func (n *Node) ScanTable(tableName string, dataset *Dataset) {
-	if t, ok := n.TableMap[tableName]; ok {
-		resultSet := Dataset{}
-
-		tableRows := make([]Row, t.Count())
-		i := 0
-		iterator := t.RowIterator()
-		for iterator.HasNext() {
-			tableRows[i] = *iterator.Next()
-			i = i + 1
-		}
-
-		resultSet.Rows = tableRows
-		resultSet.Schema = *t.schema
-		*dataset = resultSet
-	}
-}
+package models
+
+import (
+	"errors"
+	"fmt"
+)
+
+// Node manages some tables defined in models/table.go
+type Node struct {
+	// the name of the Node, and it should be unique across the cluster
+	Identifier string
+	// tableName -> table
+	TableMap map[string]*Table
+	Constrain map[string][]uint8
+}
+
+// NewNode creates a new node with the given name and an empty set of tables
+func NewNode(id string) *Node {
+	return &Node{TableMap: make(map[string]*Table), Identifier: id}
+}
+
+// SayHello is an example about how to create a method that can be accessed by RPC (remote procedure call, methods that
+// can be called through network from another node). RPC methods should have exactly two arguments, the first one is the
+// actual argument (or an argument list), while the second one is a reference to the result.
+func (n *Node) SayHello(args interface{}, reply *string) {
+	// NOTICE: use reply (the second parameter) to pass the return value instead of "return" statements.
+	*reply = fmt.Sprintf("Hello %s, I am Node %s", args, n.Identifier)
+}
+
+// CreateTable creates a Table on this node with the provided schema. It returns nil if the table is created
+// successfully, or an error if another table with the same name already exists.
+func (n *Node) CreateTable(schema *TableSchema) error {
+	// check if the table already exists
+	if _, ok := n.TableMap[schema.TableName]; ok {
+		return errors.New("table already exists")
+	}
+	// create a table and store it in the map
+	t := NewTable(
+		schema,
+		NewMemoryListRowStore(),
+	)
+	n.TableMap[schema.TableName] = t
+	n.Constrain = make(map[string][]uint8)
+	return nil
+}
+
+func (n *Node) CallCreateTable(schema *TableSchema, reply *string) {
+	err := n.CreateTable(schema)
+	if err == nil {
+		*reply = "create table sucessfully"
+	} else {
+		*reply = "table already exists"
+	}
+}
+
+// Insert inserts a row into the specified table, and returns nil if succeeds or an error if the table does not exist.
+func (n *Node) Insert(tableName string, row *Row) error {
+	if t, ok := n.TableMap[tableName]; ok {
+		t.Insert(row)
+		return nil
+	} else {
+		return errors.New("no such table")
+	}
+}
+
+// Remove removes a row from the specified table, and returns nil if succeeds or an error if the table does not exist.
+// It does not concern whether the provided row exists in the table.
+func (n *Node) Remove(tableName string, row *Row) error {
+	if t, ok := n.TableMap[tableName]; ok {
+		t.Remove(row)
+		return nil
+	} else {
+		return errors.New("no such table")
+	}
+}
+
+// IterateTable returns an iterator of the table through which the caller can retrieve all rows in the table in the
+// order they are inserted. It returns (iterator, nil) if the Table can be found, or (nil, err) if the Table does not
+// exist.
+func (n *Node) IterateTable(tableName string) (RowIterator, error) {
+	if t, ok := n.TableMap[tableName]; ok {
+		return t.RowIterator(), nil
+	} else {
+		return nil, errors.New("no such table")
+	}
+}
+
+// IterateTable returns the count of rows in a table. It returns (cnt, nil) if the Table can be found, or (-1, err)
+// if the Table does not exist.
+func (n *Node) count(tableName string) (int, error) {
+	if t, ok := n.TableMap[tableName]; ok {
+		return t.Count(), nil
+	} else {
+		return -1, errors.New("no such table")
+	}
+}
+
+// ScanTable returns all rows in a table by the specified name or nothing if it does not exist.
+// This method is recommended only to be used for TEST PURPOSE, and try not to use this method in your implementation,
+// but you can use it in your own test cases.
+// The reason why we deprecate this method is that in practice, every table is so large that you cannot transfer a whole
+// table through network all at once, so sending a whole table in one RPC is very impractical. One recommended way is to
+// fetch a batch of Rows a time.
+func (n *Node) ScanTable(tableName string, dataset *Dataset) {
+	if t, ok := n.TableMap[tableName]; ok {
+		resultSet := Dataset{}
+
+		tableRows := make([]Row, t.Count())
+		i := 0
+		iterator := t.RowIterator()
+		for iterator.HasNext() {
+			tableRows[i] = *iterator.Next()
+			i = i + 1
+		}
+
+		resultSet.Rows = tableRows
+		resultSet.Schema = *t.schema
+		*dataset = resultSet
+	}
+}