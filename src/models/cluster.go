--- conflicted
+++ resolved
@@ -229,52 +229,32 @@
 	// fmt.Println("flag = ", *flag)
 }
 
-<<<<<<< HEAD
 func satisfy(mapdata map[string]interface{}, condition interface{}) bool {
+	//var sign int = 0
+	sign := 0
+	// field mean the attributions
 	if condition, ok := condition.(map[string]interface{}); ok{
 		for field, expressions := range condition {
 			for _, expression := range expressions.([]interface{}) {
 				value := mapdata[field]
-				exp := expression.(map[string]interface{})
-				fmt.Println(exp)
+				// exp := expression.(map[string]interface{})
+				// fmt.Println("exp = ", exp)
 				if expression, ok := expression.(map[string]interface{}); ok {
 					crivalue := expression["val"]
+					// fmt.Println("crivalue = ", crivalue)
 					op := expression["op"].(string)
-					crivalue_str, ok := crivalue.(string) 
+					crivalue_str, ok := crivalue.(string)
+					// fmt.Println("ok = ", ok)
+					// fmt.Printf("type of crivalue: %T\n", crivalue)
 					if ok {
-						if !strcompare(value.(string), crivalue_str, op) {
-							return false
+						if op == "!=" {
+							strcompare(value.(string), crivalue_str, op, &sign)
+						} else if op == "==" {
+							strcompare(value.(string), crivalue_str, op, &sign)
 						}
 					} else {
-						if !numcompare(numtrans(value), numtrans(crivalue), op) {
-							return false
-						}
+						numcompare(numtrans(value), numtrans(crivalue), op, &sign)
 					}
-=======
-func satisfy(mapdata map[string]interface{}, condition map[string]interface{}) bool {
-	var sign int = 0
-	// field mean the attributions
-	for field, expressions := range condition {
-		for _, expression := range expressions.([]interface{}) {
-			value := mapdata[field]
-			// exp := expression.(map[string]interface{})
-			// fmt.Println("exp = ", exp)
-			if expression, ok := expression.(map[string]interface{}); ok {  // bug with expression!
-				crivalue := expression["val"]
-				// fmt.Println("crivalue = ", crivalue)
-				op := expression["op"].(string)
-				crivalue_str, ok := crivalue.(string)
-				// fmt.Println("ok = ", ok)
-				// fmt.Printf("type of crivalue: %T\n", crivalue)
-				if ok {
-					if op == "!=" {
-						strcompare(value.(string), crivalue_str, op, &sign)
-					} else if op == "==" {
-						strcompare(value.(string), crivalue_str, op, &sign)
-					}
-				} else {
-					numcompare(numtrans(value), numtrans(crivalue), op, &sign)
->>>>>>> 747f20b9
 				}
 			}
 		}
@@ -303,10 +283,6 @@
 		c.network.Enable(endName, true)
 
 		rule := []uint8{}
-<<<<<<< HEAD
-		end.Call("Node.ReadConstrain", tableName, &rule)
-		jsonrule := make(map[string]interface{})
-=======
 		// fmt.Println("index = ", index)
 		// cname := tableName + strconv.Itoa(index)
 		cname := tableName
@@ -314,8 +290,7 @@
 		// fmt.Printf("type of tableName: %T\n", tableName)
 		// fmt.Printf("type of index: %T\n", index)
 		end.Call("Node.ReadConstrain", cname, &rule)
-		var jsonrule map[string]interface{}
->>>>>>> 747f20b9
+		jsonrule := make(map[string]interface{})
 		json.Unmarshal([]uint8(rule), &jsonrule)
 		fmt.Println("rule of node: ", jsonrule)
 
@@ -325,14 +300,10 @@
 		}
 		reply := ""
 		
-<<<<<<< HEAD
-		if satisfy(maprow, jsonrule["predicate"]) {
-=======
 		fmt.Println("maprow = ", maprow)
-		key := satisfy(maprow, jsonrule["predicate"].(map[string]interface{}))
+		key := satisfy(maprow, jsonrule["predicate"])
 		fmt.Println("key = ", key)
 		if key {
->>>>>>> 747f20b9
 			//TODO: Insert into table
 			var rowToInsert Row
 			if rule_temp, ok := jsonrule["column"].([]interface{}); ok {
