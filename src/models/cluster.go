package models

import (
	"encoding/json"
	"fmt"
	"strconv"

	"../labgob"
	"../labrpc"
)

// Cluster consists of a group of nodes to manage distributed tables defined in models/table.go.
// The Cluster object itself can also be viewed as the only coordinator of a cluster, which means client requests
// should go through it instead of the nodes.
// Of course, it is possible to make any of the nodes a coordinator and to make the cluster decentralized. You are
// welcomed to make such changes and may earn some extra points.
type Cluster struct {
	// the identifiers of each node, we use simple numbers like "1,2,3" to register the nodes in the network
	// needless to say, each identifier should be unique
	nodeIds []string
	// the network that the cluster works on. It is not actually using the network interface, but a network simulator
	// using SEDA (google it if you have not heard about it), which allows us (and you) to inject some network failures
	// during tests. Do remember that network failures should always be concerned in a distributed environment.
	network *labrpc.Network
	// the Name of the cluster, also used as a network address of the cluster coordinator in the network above
	Name string
	TableSchemaMap map[string]TableSchema
	TableMap map[string][]string
}

// NewCluster creates a Cluster with the given number of nodes and register the nodes to the given network.
// The created cluster will be named with the given one, which will used when a client wants to connect to the cluster
// and send requests to it. WARNING: the given name should not be like "Node0", "Node1", ..., as they will conflict
// with some predefined names.
// The created nodes are identified by simple numbers starting from 0, e.g., if we have 3 nodes, the identifiers of the
// three nodes will be "Node0", "Node1", and "Node2".
// Each node is bound to a server in the network which follows the same naming rule, for the example above, the three
// nodes will be bound to  servers "Node0", "Node1", and "Node2" respectively.
// In practice, we may mix the usages of terms "Node" and "Server", both of them refer to a specific machine, while in
// the lab, a "Node" is responsible for processing distributed affairs but a "Server" simply receives messages from the
// net work.
func NewCluster(nodeNum int, network *labrpc.Network, clusterName string) *Cluster {
	labgob.Register(TableSchema{})
	labgob.Register(Row{})

	nodeIds := make([]string, nodeNum)
	nodeNamePrefix := "Node"
	for i := 0; i < nodeNum; i++ {
		// identify the nodes with "Node0", "Node1", ...
		node := NewNode(nodeNamePrefix + strconv.Itoa(i))
		nodeIds[i] = node.Identifier
		// use go reflection to extract the methods in a Node object and make them as a service.
		// a service can be viewed as a list of methods that a server provides.
		// due to the limitation of the framework, the extracted method must only have two parameters, and the first one
		// is the actual argument list, while the second one is the reference to the result.
		// NOTICE, a REFERENCE should be passed to the method instead of a value
		nodeService := labrpc.MakeService(node)
		// create a server, a server is responsible for receiving requests and dispatching them
		server := labrpc.MakeServer()
		// add the service to the server so the server can provide the services
		server.AddService(nodeService)
		// register the server to the network as "Node0", "Node1", ...
		network.AddServer(nodeIds[i], server)
	}

	// create a cluster with the nodes and the network
	c := &Cluster{nodeIds: nodeIds, network: network, Name: clusterName, TableSchemaMap: make(map[string]TableSchema), TableMap: make(map[string][]string)}
	// create a coordinator for the cluster to receive external requests, the steps are similar to those above.
	// notice that we use the reference of the cluster as the name of the coordinator server,
	// and the names can be more than strings.
	clusterService := labrpc.MakeService(c)
	server := labrpc.MakeServer()
	server.AddService(clusterService)
	network.AddServer(clusterName, server)
	return c
}

// SayHello is an example to show how the coordinator communicates with other nodes in the cluster.
// Any method that can be accessed by network clients should have EXACTLY TWO parameters, while the first one is the
// actual parameter desired by the method (can be a list if there are more than one desired parameters), and the second
// one is a reference to the return value. The caller must ensure that the reference is valid (not nil).
func (c *Cluster) SayHello(visitor string, reply *string) {
	endNamePrefix := "InternalClient"
	for _, nodeId := range c.nodeIds {
		// create a client (end) to each node
		// the name of the client should be unique, so we use the name of each node for it
		endName := endNamePrefix + nodeId
		end := c.network.MakeEnd(endName)
		// connect the client to the node
		c.network.Connect(endName, nodeId)
		// a client should be enabled before being used
		c.network.Enable(endName, true)
		// call method on that node
		argument := visitor
		reply := ""
		// the first parameter is the name of the method to be called, recall that we use the reference of
		// a Node object to create a service, so the first part of the parameter will be the class name "Node", and as
		// we want to call the method SayHello(), so the second part is "SayHello", and the two parts are separated by
		// a dot
		end.Call("Node.SayHello", argument, &reply)
		fmt.Println(reply)
	}
	*reply = fmt.Sprintf("Hello %s, I am the coordinator of %s", visitor, c.Name)
}

// Join all tables in the given list using NATURAL JOIN (join on the common columns), and return the joined result
// as a list of rows and set it to reply.
func (c *Cluster) Join(tableNames []string, reply *Dataset) {
	//TODO lab2
	fmt.Println("\n  Start Joining...")
	fmt.Println("tableNames = ", tableNames)

	ldata := Dataset{}
	for _, Id := range c.TableMap[tableNames[0]] {
		nodeId := "Node" + Id
		fmt.Println("nodeId = ", nodeId)
		endName := "J" + nodeId
		end := c.network.MakeEnd(endName)
		c.network.Connect(endName, nodeId)
		c.network.Enable(endName, true)

		newdata := Dataset{}
		end.Call("Node.ScanTable", tableNames[0], &newdata)

		*reply = Dataset{}
		end.Call("Node.OuterJoin", []*Dataset{&ldata, &newdata}, reply)
		fmt.Println("reply = ", *reply)
		ldata = *reply
	}

	rdata := Dataset{}
	for _, Id := range c.TableMap[tableNames[1]] {
		nodeId := "Node" + Id
		fmt.Println("nodeId = ", nodeId)
		endName := "J" + nodeId
		end := c.network.MakeEnd(endName)
		c.network.Connect(endName, nodeId)
		c.network.Enable(endName, true)

		newdata := Dataset{}
		end.Call("Node.ScanTable", tableNames[1], &newdata)

		*reply = Dataset{}
		end.Call("Node.OuterJoin", []*Dataset{&rdata, &newdata}, reply)
		fmt.Println("reply = ", *reply)
		rdata = *reply
	}

	// connect a node through the network
	endName := "JoinNode0"
	fmt.Println(endName)
	end := c.network.MakeEnd(endName)
	c.network.Connect(endName, "Node0")
	c.network.Enable(endName, true)

	*reply = Dataset{}
	end.Call("Node.InnerJoin", []*Dataset{&ldata, &rdata}, reply)
	fmt.Println("reply = ", *reply)
}

func (c *Cluster) BuildTable(params []interface{}, reply *string) {
	// read the coefficients
	fmt.Println("\n  Building table...")
	schema := params[0].(TableSchema)
	rules := params[1].([]uint8)
	fmt.Println("Table name: ", schema.TableName)
	fmt.Println("Table ColumnSchemas: ", schema.ColumnSchemas)

	// add a new table into the cluster
	c.TableSchemaMap[schema.TableName] = schema
	c.TableMap[schema.TableName] = make([]string, 0)
	// get the rules for later insertion
	var jsonrules map[string](map[string]interface{})
	json.Unmarshal([]uint8(rules), &jsonrules)
	fmt.Println("Table rules: ", jsonrules)

	// build table in every node
	for index, rule := range jsonrules {
		intinddex, _ := strconv.Atoi(index)
		c.TableMap[schema.TableName] = append(c.TableMap[schema.TableName], index)
		fmt.Println(c.nodeIds[intinddex])

		// connect a node through the network
		endName := schema.TableName + c.nodeIds[intinddex]
		fmt.Println(endName)
		end := c.network.MakeEnd(endName)
		c.network.Connect(endName, c.nodeIds[intinddex])
		c.network.Enable(endName, true)

		// get the datatype of columns in this node
		var columns []ColumnSchema
		if rule_columns, ok := rule["column"].([]interface{}); ok {
			for _, column_name := range rule_columns {
				for _, column := range schema.ColumnSchemas {
					if column.Name == column_name {
						columns = append(columns, column)
					}
				}
			}
			projtableschema := TableSchema{
				TableName: schema.TableName,
				ColumnSchemas: columns,
			}
			//TODO: Create a node and a table, using table_schema
			fmt.Println("table schema: ", projtableschema)
			*reply = ""
			end.Call("Node.CallCreateTable", &projtableschema, reply)
			fmt.Println("reply = ", *reply)

			rulecoef, _ := json.Marshal(rule)
			*reply = ""
			end.Call("Node.UpdateConstrain", []interface{}{projtableschema.TableName, rulecoef}, reply)
			fmt.Println("reply = ", *reply)

			var ruleback []uint8
			end.Call("Node.ReadConstrain", projtableschema.TableName, &ruleback)
			fmt.Println("ruleback = ", string(ruleback))
		}
	}
}

func numtrans(input interface{}) float64 {
	if result, ok := input.(int); ok {
		return float64(result)
	}
	if result, ok := input.(float32); ok {
		return float64(result)
	}
	if result, ok := input.(float64); ok {
		return result
	}
	if result, ok := input.(uint); ok {
		return float64(result)
	}
	fmt.Println("Unexpected number type!")
	return 0xFFFFFFFF
}

func numcompare(value float64, crivalue float64, op string, flag *int) {
	// compare as number
	switch op {
	case ">":
		if !(value > crivalue) {
			*flag ++
		}
	case ">=":
		if !(value >= crivalue) {
			*flag ++
		}
	case "<=":
		if !(value <= crivalue) {
			*flag ++
		}
	case "<":
		if !(value < crivalue) {
			*flag ++
		}
	case "!=":
		if !(value != crivalue) {
			*flag ++
		}
	default:
		*flag ++
	}
}

func strcompare(value string, crivalue string, op string, flag *int) {
	// compare as string
	switch op {
	case "!=":
		if value == crivalue {
			*flag ++
		}
	case "==":
		if value != crivalue {
			*flag ++
		}
	default:
		*flag ++
	}
}

func satisfy(mapdata map[string]interface{}, condition interface{}) bool {
	//var sign int = 0
	sign := 0
	// field mean the attributions
<<<<<<< HEAD
	if condition, ok := condition.(map[string]interface{}); ok{
		for field, expressions := range condition {
			for _, expression := range expressions.([]interface{}) {
				value := mapdata[field]
				// exp := expression.(map[string]interface{})
				// fmt.Println("exp = ", exp)
				if expression, ok := expression.(map[string]interface{}); ok {
					crivalue := expression["val"]
					// fmt.Println("crivalue = ", crivalue)
					op := expression["op"].(string)
					crivalue_str, ok := crivalue.(string)
					// fmt.Println("ok = ", ok)
					// fmt.Printf("type of crivalue: %T\n", crivalue)
					if ok {
						if op == "!=" {
							strcompare(value.(string), crivalue_str, op, &sign)
						} else if op == "==" {
							strcompare(value.(string), crivalue_str, op, &sign)
						}
					} else {
						numcompare(numtrans(value), numtrans(crivalue), op, &sign)
=======
	for field, expressions := range condition {
		// there might be many attributions, every one ought to be checked
		for _, expression := range expressions.([]interface{}) {
			value := mapdata[field]
			if expression, ok := expression.(map[string]interface{}); ok {
				crivalue := expression["val"]
				// fmt.Println("crivalue = ", crivalue)
				op := expression["op"].(string)
				// if the type of crivalue is float, the follow sentence might be falied
				crivalue_str, ok := crivalue.(string)
				if ok {
					if op == "!=" {
						strcompare(value.(string), crivalue_str, op, &sign)
					} else if op == "==" {
						strcompare(value.(string), crivalue_str, op, &sign)
>>>>>>> 570df69e
					}
				}
			}
		}
	}
	if sign > 0 {
		return false
	}
	return true
}

func (c *Cluster) FragmentWrite(params []interface{}, reply *string) {
	tableName := params[0].(string)
	row := params[1].(Row)
	fmt.Println("\n FragmentWriting...")
	fmt.Println("tableName: ", tableName)
	fmt.Println("row: ", row)

	// get the full schema of this table in the cluster
	fullSchema := c.TableSchemaMap[tableName].ColumnSchemas
	fmt.Println("Full table schema: ", fullSchema)

	// a row might be inserted into a few nodes
	for _, Id := range c.TableMap[tableName] {
		nodeId := "Node" + Id
		fmt.Println("nodeId = ", nodeId)
		endName := "FW" + nodeId
		end := c.network.MakeEnd(endName)
		c.network.Connect(endName, nodeId)
		c.network.Enable(endName, true)

		// get the rule in this node
		rule := []uint8{}
<<<<<<< HEAD
		// fmt.Println("index = ", index)
		// cname := tableName + strconv.Itoa(index)
		cname := tableName
		// fmt.Println("cname = ", cname)
		// fmt.Printf("type of tableName: %T\n", tableName)
		// fmt.Printf("type of index: %T\n", index)
		end.Call("Node.ReadConstrain", cname, &rule)
		jsonrule := make(map[string]interface{})
=======
		end.Call("Node.ReadConstrain", tableName, &rule)
		var jsonrule map[string]interface{}
>>>>>>> 570df69e
		json.Unmarshal([]uint8(rule), &jsonrule)
		fmt.Println("rule of ", nodeId, ": ", jsonrule)

		// add attributions of the content in row
		maprow := make(map[string]interface{})
		for index, schema := range fullSchema {
			maprow[schema.Name] = row[index]
		}
		fmt.Println("maprow = ", maprow)
<<<<<<< HEAD
		key := satisfy(maprow, jsonrule["predicate"])
=======

		// check out whether this row should be inserted into this node
		key := satisfy(maprow, jsonrule["predicate"].(map[string]interface{}))
>>>>>>> 570df69e
		fmt.Println("key = ", key)
		if key {
			reply := ""
			var rowToInsert Row
<<<<<<< HEAD
			if rule_temp, ok := jsonrule["column"].([]interface{}); ok {
				for _, column := range rule_temp {
					rowToInsert = append(rowToInsert, maprow[column.(string)])
				}
=======
			//TODO: Insert into table
			for _, column := range jsonrule["column"].([]interface{}) {
				rowToInsert = append(rowToInsert, maprow[column.(string)])
>>>>>>> 570df69e
			}
			fmt.Println("rowToInsert: ", rowToInsert)
			fmt.Println("tableName: ", tableName)
			end.Call("Node.CallInsert", []interface{}{tableName, rowToInsert}, &reply)
			fmt.Println("reply = ", reply)
			fmt.Println("insert successfully")
		} else {
			fmt.Println("there is no need to insert")
		}
	}
}<|MERGE_RESOLUTION|>--- conflicted
+++ resolved
@@ -284,20 +284,17 @@
 	//var sign int = 0
 	sign := 0
 	// field mean the attributions
-<<<<<<< HEAD
 	if condition, ok := condition.(map[string]interface{}); ok{
 		for field, expressions := range condition {
+			// there might be many attributions, every one ought to be checked
 			for _, expression := range expressions.([]interface{}) {
 				value := mapdata[field]
-				// exp := expression.(map[string]interface{})
-				// fmt.Println("exp = ", exp)
+
 				if expression, ok := expression.(map[string]interface{}); ok {
 					crivalue := expression["val"]
-					// fmt.Println("crivalue = ", crivalue)
 					op := expression["op"].(string)
+					// if the type of crivalue is float, the follow sentence might be falied
 					crivalue_str, ok := crivalue.(string)
-					// fmt.Println("ok = ", ok)
-					// fmt.Printf("type of crivalue: %T\n", crivalue)
 					if ok {
 						if op == "!=" {
 							strcompare(value.(string), crivalue_str, op, &sign)
@@ -306,32 +303,12 @@
 						}
 					} else {
 						numcompare(numtrans(value), numtrans(crivalue), op, &sign)
-=======
-	for field, expressions := range condition {
-		// there might be many attributions, every one ought to be checked
-		for _, expression := range expressions.([]interface{}) {
-			value := mapdata[field]
-			if expression, ok := expression.(map[string]interface{}); ok {
-				crivalue := expression["val"]
-				// fmt.Println("crivalue = ", crivalue)
-				op := expression["op"].(string)
-				// if the type of crivalue is float, the follow sentence might be falied
-				crivalue_str, ok := crivalue.(string)
-				if ok {
-					if op == "!=" {
-						strcompare(value.(string), crivalue_str, op, &sign)
-					} else if op == "==" {
-						strcompare(value.(string), crivalue_str, op, &sign)
->>>>>>> 570df69e
 					}
 				}
 			}
 		}
 	}
-	if sign > 0 {
-		return false
-	}
-	return true
+	return sign <= 0
 }
 
 func (c *Cluster) FragmentWrite(params []interface{}, reply *string) {
@@ -356,19 +333,8 @@
 
 		// get the rule in this node
 		rule := []uint8{}
-<<<<<<< HEAD
-		// fmt.Println("index = ", index)
-		// cname := tableName + strconv.Itoa(index)
-		cname := tableName
-		// fmt.Println("cname = ", cname)
-		// fmt.Printf("type of tableName: %T\n", tableName)
-		// fmt.Printf("type of index: %T\n", index)
-		end.Call("Node.ReadConstrain", cname, &rule)
+		end.Call("Node.ReadConstrain", tableName, &rule)
 		jsonrule := make(map[string]interface{})
-=======
-		end.Call("Node.ReadConstrain", tableName, &rule)
-		var jsonrule map[string]interface{}
->>>>>>> 570df69e
 		json.Unmarshal([]uint8(rule), &jsonrule)
 		fmt.Println("rule of ", nodeId, ": ", jsonrule)
 
@@ -378,27 +344,17 @@
 			maprow[schema.Name] = row[index]
 		}
 		fmt.Println("maprow = ", maprow)
-<<<<<<< HEAD
-		key := satisfy(maprow, jsonrule["predicate"])
-=======
 
 		// check out whether this row should be inserted into this node
 		key := satisfy(maprow, jsonrule["predicate"].(map[string]interface{}))
->>>>>>> 570df69e
 		fmt.Println("key = ", key)
 		if key {
 			reply := ""
 			var rowToInsert Row
-<<<<<<< HEAD
 			if rule_temp, ok := jsonrule["column"].([]interface{}); ok {
 				for _, column := range rule_temp {
 					rowToInsert = append(rowToInsert, maprow[column.(string)])
 				}
-=======
-			//TODO: Insert into table
-			for _, column := range jsonrule["column"].([]interface{}) {
-				rowToInsert = append(rowToInsert, maprow[column.(string)])
->>>>>>> 570df69e
 			}
 			fmt.Println("rowToInsert: ", rowToInsert)
 			fmt.Println("tableName: ", tableName)
